--- conflicted
+++ resolved
@@ -5,9 +5,6 @@
 import { LogDescription, Interface } from "@ethersproject/abi";
 
 import { Decimal } from "@liquity/decimal";
-
-<<<<<<< HEAD
-const GAS_POOL_ADDRESS = "0x00000000000000000000000000000000000009A5";
 
 type InterfaceLookup = {
   [address: string]: Interface;
@@ -26,15 +23,6 @@
 const nameLookupFrom = (contracts: Record<string, Contract>): NameLookup => {
   return Object.fromEntries(
     Object.entries(contracts).map(([name, contract]) => [contract.address, name])
-=======
-export const contractsToInterfaces = (contracts: LiquityContracts) => {
-  return Object.entries(contracts).reduce<{ [address: string]: [string, Interface] }>(
-    (interfaces, [name, contract]) => ({
-      ...interfaces,
-      [contract.address]: [name, contract.interface]
-    }),
-    {}
->>>>>>> 91060690
   );
 };
 
@@ -88,17 +76,11 @@
       return arg.toString();
     }
   } else if (typeof arg === "string") {
-<<<<<<< HEAD
     return arg === AddressZero
       ? "address(0)"
-      : arg === GAS_POOL_ADDRESS
-      ? "gasPool"
       : nameLookup && arg in nameLookup
       ? nameLookup[arg]
       : arg;
-=======
-    return arg === AddressZero ? "address(0)" : names && arg in names ? names[arg] : arg;
->>>>>>> 91060690
   } else {
     return String(arg);
   }
