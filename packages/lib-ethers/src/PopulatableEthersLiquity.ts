import assert from "assert";

import { AddressZero } from "@ethersproject/constants";
import { BigNumber, BigNumberish } from "@ethersproject/bignumber";
import {
  Provider,
  TransactionResponse,
  TransactionReceipt,
  Log
} from "@ethersproject/abstract-provider";
import { Signer } from "@ethersproject/abstract-signer";
import { Contract, PopulatedTransaction } from "@ethersproject/contracts";

import { Decimal, Decimalish } from "@liquity/decimal";

import {
  Trove,
  TroveWithPendingRewards,
  TroveAdjustment,
  ReadableLiquity,
  HintedMethodOptionalParams,
  TroveAdjustmentOptionalParams,
  CollateralGainTransferOptionalParams,
  Hinted,
  LiquityReceipt,
  SentLiquityTransaction,
  LiquidationDetails,
  RedemptionDetails,
  Populatable,
  TransactableLiquity,
  PopulatedLiquityTransaction,
  sendableFrom,
  transactableFrom,
  normalizeTroveAdjustment,
  TroveCreation,
  normalizeTroveCreation,
  TroveCreationOptionalParams,
  TroveChangeWithFees,
  TroveClosureDetails,
  CollateralGainTransferDetails,
  RedemptionOptionalParams,
  failedReceipt,
  pendingReceipt,
  successfulReceipt,
  StabilityPoolGainsWithdrawalDetails,
  StabilityDepositChangeDetails
} from "@liquity/lib-base";

import { LiquityContracts, priceFeedIsTestnet } from "./contracts";
import { EthersTransactionOverrides } from "./types";
import { EthersLiquityBase } from "./EthersLiquityBase";
import { logsToString } from "./parseLogs";

// With 68 iterations redemption costs about ~10M gas, and each iteration accounts for ~144k more
export const redeemMaxIterations = 68;

const noDetails = () => {};

const compose = <T, U, V>(f: (_: U) => V, g: (_: T) => U) => (_: T) => f(g(_));

const id = <T>(t: T) => t;

// Takes ~6-7K to update lastFeeOperationTime. Let's be on the safe side.
const addGasForPotentialLastFeeOperationTimeUpdate = (gas: BigNumber) => gas.add(10000);

// An extra traversal can take ~12K.
const addGasForPotentialListTraversal = (gas: BigNumber) => gas.add(25000);

const addGasForLQTYIssuance = (gas: BigNumber) => gas.add(40000);

// To get the best entropy available, we'd do something like:
//
// const bigRandomNumber = () =>
//   BigNumber.from(
//     `0x${Array.from(crypto.getRandomValues(new Uint32Array(8)))
//       .map(u32 => u32.toString(16).padStart(8, "0"))
//       .join("")}`
//   );
//
// However, Window.crypto is browser-specific. Since we only use this for randomly picking Troves
// during the search for hints, Math.random() will do fine, too.
//
// This returns a random integer between 0 and Number.MAX_SAFE_INTEGER
const randomInteger = () => Math.floor(Math.random() * Number.MAX_SAFE_INTEGER);

// Maximum number of trials to perform in a single getApproxHint() call. If the number of trials
// required to get a statistically "good" hint is larger than this, the search for the hint will
// be broken up into multiple getApproxHint() calls.
//
// This should be low enough to work with popular public Ethereum providers like Infura without
// triggering any fair use limits.
const maxNumberOfTrialsAtOnce = 2500;

function* generateTrials(totalNumberOfTrials: number) {
  assert(Number.isInteger(totalNumberOfTrials) && totalNumberOfTrials > 0);

  while (totalNumberOfTrials) {
    const numberOfTrials = Math.min(totalNumberOfTrials, maxNumberOfTrialsAtOnce);
    yield numberOfTrials;

    totalNumberOfTrials -= numberOfTrials;
  }
}

export class SentEthersTransaction<T = unknown>
  implements SentLiquityTransaction<TransactionResponse, LiquityReceipt<TransactionReceipt, T>> {
  readonly rawSentTransaction: TransactionResponse;

  private readonly parse: (rawReceipt: TransactionReceipt) => T;
  private readonly provider: Provider;
  private readonly contracts: LiquityContracts;

  constructor(
    rawSentTransaction: TransactionResponse,
    parse: (rawReceipt: TransactionReceipt) => T,
    provider: Provider,
    contracts: LiquityContracts
  ) {
    this.rawSentTransaction = rawSentTransaction;
    this.parse = parse;
    this.provider = provider;
    this.contracts = contracts;
  }

  private receiptFrom(rawReceipt: TransactionReceipt | null): LiquityReceipt<TransactionReceipt, T> {
    return rawReceipt
      ? rawReceipt.status
        ? successfulReceipt(rawReceipt, this.parse(rawReceipt), () =>
            logsToString(rawReceipt, (this.contracts as unknown) as Record<string, Contract>)
          )
        : failedReceipt(rawReceipt)
      : pendingReceipt;
  }

  async getReceipt() {
    return this.receiptFrom(await this.provider.getTransactionReceipt(this.rawSentTransaction.hash));
  }

  async waitForReceipt() {
    const receipt = this.receiptFrom(
      await this.provider.waitForTransaction(this.rawSentTransaction.hash)
    );

    assert(receipt.status !== "pending");
    return receipt;
  }
}

export class PopulatedEthersTransaction<T = unknown>
  implements
    PopulatedLiquityTransaction<
      PopulatedTransaction,
      SentLiquityTransaction<TransactionResponse, LiquityReceipt<TransactionReceipt, T>>
    > {
  readonly rawPopulatedTransaction: PopulatedTransaction;

  private readonly parse: (rawReceipt: TransactionReceipt) => T;
  private readonly signer: Signer;
  private readonly contracts: LiquityContracts;

  constructor(
    rawPopulatedTransaction: PopulatedTransaction,
    parse: (rawReceipt: TransactionReceipt) => T,
    signer: Signer,
    contracts: LiquityContracts
  ) {
    this.rawPopulatedTransaction = rawPopulatedTransaction;
    this.parse = parse;
    this.signer = signer;
    this.contracts = contracts;
  }

  async send() {
    if (!this.signer.provider) {
      throw new Error("Signer must have a Provider");
    }

    return new SentEthersTransaction(
      await this.signer.sendTransaction(this.rawPopulatedTransaction),
      this.parse,
      this.signer.provider,
      this.contracts
    );
  }
}

class PopulatableEthersLiquityBase extends EthersLiquityBase {
  protected readonly readableLiquity: ReadableLiquity;
  protected readonly signer: Signer;

  constructor(contracts: LiquityContracts, readableLiquity: ReadableLiquity, signer: Signer) {
    super(contracts);

    this.readableLiquity = readableLiquity;
    this.signer = signer;
  }

  protected wrapSimpleTransaction(rawPopulatedTransaction: PopulatedTransaction) {
    return new PopulatedEthersTransaction(
      rawPopulatedTransaction,
      noDetails,
      this.signer,
      this.contracts
    );
  }

  protected wrapTroveChangeWithFees<T>(params: T, rawPopulatedTransaction: PopulatedTransaction) {
    return new PopulatedEthersTransaction<TroveChangeWithFees<T>>(
      rawPopulatedTransaction,

      ({ logs }) => {
        const [newTrove] = this.contracts.borrowerOperations
          .extractEvents(logs, "TroveUpdated")
          .map(
            ({ args: { _coll, _debt } }) =>
              new Trove({ collateral: new Decimal(_coll), debt: new Decimal(_debt) })
          );

        const [fee] = this.contracts.borrowerOperations
          .extractEvents(logs, "LUSDBorrowingFeePaid")
          .map(({ args: { _LUSDFee } }) => new Decimal(_LUSDFee));

        return {
          params,
          newTrove,
          fee
        };
      },

      this.signer,
      this.contracts
    );
  }

  protected async wrapTroveClosure(rawPopulatedTransaction: PopulatedTransaction) {
    const userAddress = await this.signer.getAddress();

    return new PopulatedEthersTransaction<TroveClosureDetails>(
      rawPopulatedTransaction,

      ({ logs }) => {
        const [repayLUSD] = this.contracts.lusdToken
          .extractEvents(logs, "Transfer")
          .filter(({ args: { from, to } }) => from === userAddress && to === AddressZero)
          .map(({ args: { value } }) => new Decimal(value));

        const [withdrawCollateral] = this.contracts.activePool
          .extractEvents(logs, "EtherSent")
          .filter(({ args: { _to } }) => _to === userAddress)
          .map(({ args: { _amount } }) => new Decimal(_amount));

        return {
          params: repayLUSD.nonZero ? { withdrawCollateral, repayLUSD } : { withdrawCollateral }
        };
      },

      this.signer,
      this.contracts
    );
  }

  protected wrapLiquidation(rawPopulatedTransaction: PopulatedTransaction) {
    return new PopulatedEthersTransaction<LiquidationDetails>(
      rawPopulatedTransaction,

      ({ logs }) => {
        const liquidatedAddresses = this.contracts.troveManager
          .extractEvents(logs, "TroveLiquidated")
          .map(({ args: { _borrower } }) => _borrower);

        const [totals] = this.contracts.troveManager
          .extractEvents(logs, "Liquidation")
          .map(
            ({
              args: { _LUSDGasCompensation, _collGasCompensation, _liquidatedColl, _liquidatedDebt }
            }) => ({
              collateralGasCompensation: new Decimal(_collGasCompensation),
              lusdGasCompensation: new Decimal(_LUSDGasCompensation),

              totalLiquidated: new Trove({
                collateral: new Decimal(_liquidatedColl),
                debt: new Decimal(_liquidatedDebt)
              })
            })
          );

        return {
          liquidatedAddresses,
          ...totals
        };
      },

      this.signer,
      this.contracts
    );
  }

  protected wrapRedemption(rawPopulatedTransaction: PopulatedTransaction) {
    return new PopulatedEthersTransaction<RedemptionDetails>(
      rawPopulatedTransaction,

      ({ logs }) =>
        this.contracts.troveManager
          .extractEvents(logs, "Redemption")
          .map(({ args: { _ETHSent, _ETHFee, _actualLUSDAmount, _attemptedLUSDAmount } }) => ({
            attemptedLUSDAmount: new Decimal(_attemptedLUSDAmount),
            actualLUSDAmount: new Decimal(_actualLUSDAmount),
            collateralReceived: new Decimal(_ETHSent),
            fee: new Decimal(_ETHFee)
          }))[0],

      this.signer,
      this.contracts
    );
  }

  private extractStabilityPoolGainsWithdrawalDetails(
    logs: Log[]
  ): StabilityPoolGainsWithdrawalDetails {
    const [newLUSDDeposit] = this.contracts.stabilityPool
      .extractEvents(logs, "UserDepositChanged")
      .map(({ args: { _newDeposit } }) => new Decimal(_newDeposit));

    const [[collateralGain, lusdLoss]] = this.contracts.stabilityPool
      .extractEvents(logs, "ETHGainWithdrawn")
      .map(({ args: { _ETH, _LUSDLoss } }) => [new Decimal(_ETH), new Decimal(_LUSDLoss)]);

    const [lqtyReward] = this.contracts.stabilityPool
      .extractEvents(logs, "LQTYPaidToDepositor")
      .map(({ args: { _LQTY } }) => new Decimal(_LQTY));

    return {
      lusdLoss,
      newLUSDDeposit,
      collateralGain,
      lqtyReward
    };
  }

  protected wrapStabilityPoolGainsWithdrawal(rawPopulatedTransaction: PopulatedTransaction) {
    return new PopulatedEthersTransaction<StabilityPoolGainsWithdrawalDetails>(
      rawPopulatedTransaction,
      ({ logs }) => this.extractStabilityPoolGainsWithdrawalDetails(logs),
      this.signer,
      this.contracts
    );
  }

  protected wrapStabilityDepositTopup(
    change: { depositLUSD: Decimal },
    rawPopulatedTransaction: PopulatedTransaction
  ) {
    return new PopulatedEthersTransaction<StabilityDepositChangeDetails>(
      rawPopulatedTransaction,

      ({ logs }) => ({
        ...this.extractStabilityPoolGainsWithdrawalDetails(logs),
        change
      }),

      this.signer,
      this.contracts
    );
  }

  protected async wrapStabilityDepositWithdrawal(rawPopulatedTransaction: PopulatedTransaction) {
    const userAddress = await this.signer.getAddress();

    return new PopulatedEthersTransaction<StabilityDepositChangeDetails>(
      rawPopulatedTransaction,

      ({ logs }) => {
        const gainsWithdrawalDetails = this.extractStabilityPoolGainsWithdrawalDetails(logs);

        const [withdrawLUSD] = this.contracts.lusdToken
          .extractEvents(logs, "Transfer")
          .filter(
            ({ args: { from, to } }) =>
              from === this.contracts.stabilityPool.address && to === userAddress
          )
          .map(({ args: { value } }) => new Decimal(value));

        return {
          ...gainsWithdrawalDetails,
          change: { withdrawLUSD, withdrawAllLUSD: gainsWithdrawalDetails.newLUSDDeposit.isZero }
        };
      },

      this.signer,
      this.contracts
    );
  }

  protected wrapCollateralGainTransfer(rawPopulatedTransaction: PopulatedTransaction) {
    return new PopulatedEthersTransaction<CollateralGainTransferDetails>(
      rawPopulatedTransaction,

      ({ logs }) => {
        const [newTrove] = this.contracts.borrowerOperations
          .extractEvents(logs, "TroveUpdated")
          .map(
            ({ args: { _coll, _debt } }) =>
              new Trove({ collateral: new Decimal(_coll), debt: new Decimal(_debt) })
          );

        return {
          ...this.extractStabilityPoolGainsWithdrawalDetails(logs),
          newTrove
        };
      },

      this.signer,
      this.contracts
    );
  }

  private async findHintForNominalCollateralRatio(
    nominalCollateralRatio: Decimal,
    optionalParams: HintedMethodOptionalParams
  ) {
    const numberOfTroves =
      optionalParams.numberOfTroves ?? (await this.readableLiquity.getNumberOfTroves());

    if (!numberOfTroves) {
      return [AddressZero, AddressZero];
    }

    if (nominalCollateralRatio.infinite) {
      return [AddressZero, await this.contracts.sortedTroves.getFirst()];
    }

    const totalNumberOfTrials = Math.ceil(10 * Math.sqrt(numberOfTroves));
    const [firstTrials, ...restOfTrials] = generateTrials(totalNumberOfTrials);

    const collectApproxHint = (
      {
        latestRandomSeed,
        results
      }: {
        latestRandomSeed: BigNumberish;
        results: { diff: BigNumber; hintAddress: string }[];
      },
      numberOfTrials: number
    ) =>
      this.contracts.hintHelpers
        .getApproxHint(nominalCollateralRatio.bigNumber, numberOfTrials, latestRandomSeed)
        .then(({ latestRandomSeed, ...result }) => ({
          latestRandomSeed,
          results: [...results, result]
        }));

    const { results } = await restOfTrials.reduce(
      (p, numberOfTrials) => p.then(state => collectApproxHint(state, numberOfTrials)),
      collectApproxHint({ latestRandomSeed: randomInteger(), results: [] }, firstTrials)
    );

    const { hintAddress } = results.reduce((a, b) => (a.diff.lt(b.diff) ? a : b));

    return this.contracts.sortedTroves.findInsertPosition(
      nominalCollateralRatio.bigNumber,
      hintAddress,
      hintAddress
    );
  }

  protected async findHint(trove: Trove, optionalParams: HintedMethodOptionalParams = {}) {
    if (trove instanceof TroveWithPendingRewards) {
      throw new Error("Rewards must be applied to this Trove");
    }

    return this.findHintForNominalCollateralRatio(trove.nominalCollateralRatio, optionalParams);
  }

  protected async findRedemptionHints(
    amount: Decimal,
<<<<<<< HEAD
    { price, ...rest }: HintedMethodOptionalParams = {}
  ): Promise<[string, string, Decimal]> {
=======
    { price, ...hintOptionalParams }: RedemptionOptionalParams = {}
  ): Promise<[string, string, string, Decimal]> {
>>>>>>> 3b7d642a
    price ??= await this.readableLiquity.getPrice();

    const {
      firstRedemptionHint,
      partialRedemptionHintNICR
    } = await this.contracts.hintHelpers.getRedemptionHints(
      amount.bigNumber,
      price.bigNumber,
      redeemMaxIterations
    );

    const collateralRatio = new Decimal(partialRedemptionHintNICR);

    const [upperHint, lowerHint] = collateralRatio.nonZero
      ? await this.findHintForNominalCollateralRatio(collateralRatio, hintOptionalParams)
      : [AddressZero, AddressZero];

    return [firstRedemptionHint, upperHint, lowerHint, collateralRatio];
  }
}

export class PopulatableEthersLiquity
  extends PopulatableEthersLiquityBase
  implements
    Populatable<
      Hinted<TransactableLiquity>,
      TransactionReceipt,
      TransactionResponse,
      PopulatedTransaction
    > {
  async openTrove(
    params: TroveCreation<Decimalish>,
    optionalParams: TroveCreationOptionalParams = {},
    overrides?: EthersTransactionOverrides
  ) {
    const normalized = normalizeTroveCreation(params);
    const { depositCollateral, borrowLUSD } = normalized;

    let { fees, ...hintOptionalParams } = optionalParams;
    fees ??= borrowLUSD && (await this.readableLiquity.getFees());

    const newTrove = Trove.create(normalized, fees?.borrowingFeeFactor());

    const [upperHint, lowerHint] = await this.findHint(newTrove, hintOptionalParams);

    return this.wrapTroveChangeWithFees(
      normalized,
      await this.contracts.borrowerOperations.estimateAndPopulate.openTrove(
        { value: depositCollateral.bigNumber, ...overrides },
        compose(addGasForPotentialLastFeeOperationTimeUpdate, addGasForPotentialListTraversal),
        borrowLUSD?.bigNumber ?? 0,
        upperHint,
        lowerHint
      )
    );
  }

  async closeTrove(overrides?: EthersTransactionOverrides) {
    return this.wrapTroveClosure(
      await this.contracts.borrowerOperations.estimateAndPopulate.closeTrove({ ...overrides }, id)
    );
  }

  depositCollateral(
    amount: Decimalish,
    optionalParams: TroveAdjustmentOptionalParams = {},
    overrides?: EthersTransactionOverrides
  ) {
    return this.adjustTrove({ depositCollateral: amount }, optionalParams, overrides);
  }

  withdrawCollateral(
    amount: Decimalish,
    optionalParams: TroveAdjustmentOptionalParams = {},
    overrides?: EthersTransactionOverrides
  ) {
    return this.adjustTrove({ withdrawCollateral: amount }, optionalParams, overrides);
  }

  borrowLUSD(
    amount: Decimalish,
    optionalParams: TroveAdjustmentOptionalParams = {},
    overrides?: EthersTransactionOverrides
  ) {
    return this.adjustTrove({ borrowLUSD: amount }, optionalParams, overrides);
  }

  repayLUSD(
    amount: Decimalish,
    optionalParams: TroveAdjustmentOptionalParams = {},
    overrides?: EthersTransactionOverrides
  ) {
    return this.adjustTrove({ repayLUSD: amount }, optionalParams, overrides);
  }

  async adjustTrove(
    params: TroveAdjustment<Decimalish>,
    optionalParams: TroveAdjustmentOptionalParams = {},
    overrides?: EthersTransactionOverrides
  ) {
    const normalized = normalizeTroveAdjustment(params);
    const { depositCollateral, withdrawCollateral, borrowLUSD, repayLUSD } = normalized;

    let { trove, fees, ...hintOptionalParams } = optionalParams;

    [trove, fees] = await Promise.all([
      trove ?? this.readableLiquity.getTrove(),
      fees ?? (borrowLUSD && this.readableLiquity.getFees())
    ]);

    const finalTrove = trove.adjust(normalized, fees?.borrowingFeeFactor());

    const [upperHint, lowerHint] = await this.findHint(finalTrove, hintOptionalParams);

    return this.wrapTroveChangeWithFees(
      normalized,
      await this.contracts.borrowerOperations.estimateAndPopulate.adjustTrove(
        { value: depositCollateral?.bigNumber, ...overrides },
        compose(
          borrowLUSD ? addGasForPotentialLastFeeOperationTimeUpdate : id,
          addGasForPotentialListTraversal
        ),
        withdrawCollateral?.bigNumber ?? 0,
        (borrowLUSD ?? repayLUSD)?.bigNumber ?? 0,
        !!borrowLUSD,
        upperHint,
        lowerHint
      )
    );
  }

  async claimCollateralSurplus(address?: string, overrides?: EthersTransactionOverrides) {
    address ??= await this.signer.getAddress();

    return this.wrapSimpleTransaction(
      await this.contracts.borrowerOperations.estimateAndPopulate.claimRedeemedCollateral(
        { ...overrides },
        id,
        address
      )
    );
  }

  async setPrice(price: Decimalish, overrides?: EthersTransactionOverrides) {
    if (!priceFeedIsTestnet(this.contracts.priceFeed)) {
      throw new Error("setPrice() unavailable on this deployment of Liquity");
    }

    return this.wrapSimpleTransaction(
      await this.contracts.priceFeed.estimateAndPopulate.setPrice(
        { ...overrides },
        id,
        Decimal.from(price).bigNumber
      )
    );
  }

  async liquidate(address: string, overrides?: EthersTransactionOverrides) {
    return this.wrapLiquidation(
      await this.contracts.troveManager.estimateAndPopulate.liquidate(
        { ...overrides },
        addGasForLQTYIssuance,
        address
      )
    );
  }

  async liquidateUpTo(
    maximumNumberOfTrovesToLiquidate: number,
    overrides?: EthersTransactionOverrides
  ) {
    return this.wrapLiquidation(
      await this.contracts.troveManager.estimateAndPopulate.liquidateTroves(
        { ...overrides },
        addGasForLQTYIssuance,
        maximumNumberOfTrovesToLiquidate
      )
    );
  }

  async depositLUSDInStabilityPool(
    amount: Decimalish,
    frontendTag = AddressZero,
    overrides?: EthersTransactionOverrides
  ) {
    const depositLUSD = Decimal.from(amount);

    return this.wrapStabilityDepositTopup(
      { depositLUSD },
      await this.contracts.stabilityPool.estimateAndPopulate.provideToSP(
        { ...overrides },
        addGasForLQTYIssuance,
        depositLUSD.bigNumber,
        frontendTag
      )
    );
  }

  async withdrawLUSDFromStabilityPool(amount: Decimalish, overrides?: EthersTransactionOverrides) {
    return this.wrapStabilityDepositWithdrawal(
      await this.contracts.stabilityPool.estimateAndPopulate.withdrawFromSP(
        { ...overrides },
        addGasForLQTYIssuance,
        Decimal.from(amount).bigNumber
      )
    );
  }

  async withdrawGainsFromStabilityPool(overrides?: EthersTransactionOverrides) {
    return this.wrapStabilityPoolGainsWithdrawal(
      await this.contracts.stabilityPool.estimateAndPopulate.withdrawFromSP(
        { ...overrides },
        addGasForLQTYIssuance,
        Decimal.ZERO.bigNumber
      )
    );
  }

  async transferCollateralGainToTrove(
    optionalParams: CollateralGainTransferOptionalParams = {},
    overrides?: EthersTransactionOverrides
  ) {
    const { deposit, trove, ...hintOptionalParams } = optionalParams;
    const initialTrove = trove ?? (await this.readableLiquity.getTrove());
    const finalTrove = initialTrove.addCollateral(
      (deposit ?? (await this.readableLiquity.getStabilityDeposit())).collateralGain
    );

    const [upperHint, lowerHint] = await this.findHint(finalTrove, hintOptionalParams);

    return this.wrapCollateralGainTransfer(
      await this.contracts.stabilityPool.estimateAndPopulate.withdrawETHGainToTrove(
        { ...overrides },
        compose(addGasForPotentialListTraversal, addGasForLQTYIssuance),
        upperHint,
        lowerHint
      )
    );
  }

  async sendLUSD(toAddress: string, amount: Decimalish, overrides?: EthersTransactionOverrides) {
    return this.wrapSimpleTransaction(
      await this.contracts.lusdToken.estimateAndPopulate.transfer(
        { ...overrides },
        id,
        toAddress,
        Decimal.from(amount).bigNumber
      )
    );
  }

  async sendLQTY(toAddress: string, amount: Decimalish, overrides?: EthersTransactionOverrides) {
    return this.wrapSimpleTransaction(
      await this.contracts.lqtyToken.estimateAndPopulate.transfer(
        { ...overrides },
        id,
        toAddress,
        Decimal.from(amount).bigNumber
      )
    );
  }

  async redeemLUSD(
    amount: Decimalish,
    optionalParams: RedemptionOptionalParams = {},
    overrides?: EthersTransactionOverrides
  ) {
    amount = Decimal.from(amount);

    const [
      firstRedemptionHint,
      upperPartialRedemptionHint,
      lowerPartialRedemptionHint,
      partialRedemptionHintNICR
    ] = await this.findRedemptionHints(amount, optionalParams);

    return this.wrapRedemption(
      await this.contracts.troveManager.estimateAndPopulate.redeemCollateral(
        { ...overrides },
        addGasForPotentialLastFeeOperationTimeUpdate,
        amount.bigNumber,
        firstRedemptionHint,
        upperPartialRedemptionHint,
        lowerPartialRedemptionHint,
        partialRedemptionHintNICR.bigNumber,
        redeemMaxIterations
      )
    );
  }

  async stakeLQTY(amount: Decimalish, overrides?: EthersTransactionOverrides) {
    return this.wrapSimpleTransaction(
      await this.contracts.lqtyStaking.estimateAndPopulate.stake(
        { ...overrides },
        id,
        Decimal.from(amount).bigNumber
      )
    );
  }

  async unstakeLQTY(amount: Decimalish, overrides?: EthersTransactionOverrides) {
    return this.wrapSimpleTransaction(
      await this.contracts.lqtyStaking.estimateAndPopulate.unstake(
        { ...overrides },
        id,
        Decimal.from(amount).bigNumber
      )
    );
  }

  withdrawGainsFromStaking(overrides?: EthersTransactionOverrides) {
    return this.unstakeLQTY(Decimal.ZERO, overrides);
  }

  async registerFrontend(kickbackRate: Decimalish, overrides?: EthersTransactionOverrides) {
    return this.wrapSimpleTransaction(
      await this.contracts.stabilityPool.estimateAndPopulate.registerFrontEnd(
        { ...overrides },
        id,
        Decimal.from(kickbackRate).bigNumber
      )
    );
  }
}

export const SendableEthersLiquity = sendableFrom(PopulatableEthersLiquity);
export type SendableEthersLiquity = InstanceType<typeof SendableEthersLiquity>;

export const TransactableEthersLiquity = transactableFrom(SendableEthersLiquity);
export type TransactableEthersLiquity = InstanceType<typeof TransactableEthersLiquity>;<|MERGE_RESOLUTION|>--- conflicted
+++ resolved
@@ -473,13 +473,8 @@
 
   protected async findRedemptionHints(
     amount: Decimal,
-<<<<<<< HEAD
-    { price, ...rest }: HintedMethodOptionalParams = {}
-  ): Promise<[string, string, Decimal]> {
-=======
     { price, ...hintOptionalParams }: RedemptionOptionalParams = {}
   ): Promise<[string, string, string, Decimal]> {
->>>>>>> 3b7d642a
     price ??= await this.readableLiquity.getPrice();
 
     const {
