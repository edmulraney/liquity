import { JsonFragment, LogDescription, Result } from "@ethersproject/abi";
import { BigNumber } from "@ethersproject/bignumber";
import { Signer } from "@ethersproject/abstract-signer";
import { Provider, Log } from "@ethersproject/abstract-provider";
import {
  Contract,
  ContractInterface,
  ContractFunction,
  Overrides,
  PopulatedTransaction
} from "@ethersproject/contracts";

import activePoolAbi from "../abi/ActivePool.json";
import borrowerOperationsAbi from "../abi/BorrowerOperations.json";
import troveManagerAbi from "../abi/TroveManager.json";
import lusdTokenAbi from "../abi/LUSDToken.json";
import collSurplusPoolAbi from "../abi/CollSurplusPool.json";
import communityIssuanceAbi from "../abi/CommunityIssuance.json";
import defaultPoolAbi from "../abi/DefaultPool.json";
import lqtyTokenAbi from "../abi/LQTYToken.json";
import hintHelpersAbi from "../abi/HintHelpers.json";
import lockupContractFactoryAbi from "../abi/LockupContractFactory.json";
import lqtyStakingAbi from "../abi/LQTYStaking.json";
import multiTrovegetterAbi from "../abi/MultiTroveGetter.json";
import priceFeedAbi from "../abi/PriceFeed.json";
<<<<<<< HEAD
import priceFeedTestnetAbi from "../abi/PriceFeedTestnet.json";
import sortedCDPsAbi from "../abi/SortedCDPs.json";
=======
import sortedTrovesAbi from "../abi/SortedTroves.json";
>>>>>>> b06c06f2
import stabilityPoolAbi from "../abi/StabilityPool.json";

import dev from "../deployments/dev.json";
import goerli from "../deployments/goerli.json";
import kovan from "../deployments/kovan.json";
import rinkeby from "../deployments/rinkeby.json";
import ropsten from "../deployments/ropsten.json";

import {
  ActivePool,
  BorrowerOperations,
  TroveManager,
  LUSDToken,
  CollSurplusPool,
  CommunityIssuance,
  DefaultPool,
  LQTYToken,
  HintHelpers,
  LockupContractFactory,
  LQTYStaking,
  MultiTroveGetter,
  PriceFeed,
<<<<<<< HEAD
  PriceFeedTestnet,
  SortedCDPs,
=======
  SortedTroves,
>>>>>>> b06c06f2
  StabilityPool
} from "../types";

export const abi: { [name: string]: JsonFragment[] } = {
  activePool: activePoolAbi,
  borrowerOperations: borrowerOperationsAbi,
  troveManager: troveManagerAbi,
  lusdToken: lusdTokenAbi,
  communityIssuance: communityIssuanceAbi,
  defaultPool: defaultPoolAbi,
  lqtyToken: lqtyTokenAbi,
  hintHelpers: hintHelpersAbi,
  lockupContractFactory: lockupContractFactoryAbi,
  lqtyStaking: lqtyStakingAbi,
  multiTrovegetter: multiTrovegetterAbi,
  priceFeed: priceFeedAbi,
<<<<<<< HEAD
  priceFeedTestnet: priceFeedTestnetAbi,
  sortedCDPs: sortedCDPsAbi,
=======
  sortedTroves: sortedTrovesAbi,
>>>>>>> b06c06f2
  stabilityPool: stabilityPoolAbi,
  collSurplusPool: collSurplusPoolAbi
};

export interface TypedLogDescription<T> extends Omit<LogDescription, "args"> {
  args: T;
}

type BucketOfFunctions = Record<string, (...args: any[]) => any>;

// Removes unsafe index signatures from an Ethers contract type
type TypeSafeContract<T> = Pick<
  T,
  {
    [P in keyof T]: BucketOfFunctions extends T[P] ? never : P;
  } extends {
    [_ in keyof T]: infer U;
  }
    ? U
    : never
>;

type EstimatedContractFunction<R = unknown, A extends unknown[] = unknown[], O = Overrides> = (
  overrides: O,
  adjustGas: (gas: BigNumber) => BigNumber,
  ...args: A
) => Promise<R>;

export type TypedContract<T, U> = TypeSafeContract<T> &
  U & {
    // readonly estimateAndCall: {
    //   [P in keyof U]: U[P] extends (...args: [...infer A, infer O | undefined]) => Promise<infer R>
    //     ? EstimatedContractFunction<R, A, O>
    //     : never;
    // };

    readonly estimateAndPopulate: {
      [P in keyof U]: U[P] extends (...args: [...infer A, infer O | undefined]) => unknown
        ? EstimatedContractFunction<PopulatedTransaction, A, O>
        : never;
    };
  };

const buildEstimatedFunctions = <T>(
  estimateFunctions: Record<string, ContractFunction<BigNumber>>,
  functions: Record<string, ContractFunction<T>>
): Record<string, EstimatedContractFunction<T>> =>
  Object.fromEntries(
    Object.keys(estimateFunctions).map(functionName => [
      functionName,
      async (overrides, adjustEstimate, ...args) => {
        if (overrides.gasLimit === undefined) {
          const estimatedGas = await estimateFunctions[functionName](...args, overrides);

          overrides = {
            ...overrides,
            gasLimit: adjustEstimate(estimatedGas)
          };
        }

        return functions[functionName](...args, overrides);
      }
    ])
  );

export class LiquityContract extends Contract {
  // readonly estimateAndCall: Record<string, EstimatedContractFunction>;
  readonly estimateAndPopulate: Record<string, EstimatedContractFunction<PopulatedTransaction>>;

  constructor(
    addressOrName: string,
    contractInterface: ContractInterface,
    signerOrProvider?: Signer | Provider
  ) {
    super(addressOrName, contractInterface, signerOrProvider);

    // this.estimateAndCall = buildEstimatedFunctions(this.estimateGas, this);
    this.estimateAndPopulate = buildEstimatedFunctions(this.estimateGas, this.populateTransaction);
  }

  extractEvents(logs: Log[], name: string): TypedLogDescription<unknown>[] {
    return logs
      .filter(log => log.address === this.address)
      .map(log => this.interface.parseLog(log))
      .filter(e => e.name === name);
  }
}

export interface LiquityContractAddresses {
  activePool: string;
  borrowerOperations: string;
  troveManager: string;
  lusdToken: string;
  collSurplusPool: string;
  communityIssuance: string;
  defaultPool: string;
  lqtyToken: string;
  hintHelpers: string;
  lockupContractFactory: string;
  lqtyStaking: string;
  multiTrovegetter: string;
  priceFeed: string;
<<<<<<< HEAD
  priceFeedTestnet: string;
  sortedCDPs: string;
=======
  sortedTroves: string;
>>>>>>> b06c06f2
  stabilityPool: string;
}

export interface LiquityContracts {
  [name: string]: TypeSafeContract<LiquityContract>;

  activePool: ActivePool;
  borrowerOperations: BorrowerOperations;
  troveManager: TroveManager;
  lusdToken: LUSDToken;
  collSurplusPool: CollSurplusPool;
  communityIssuance: CommunityIssuance;
  defaultPool: DefaultPool;
  lqtyToken: LQTYToken;
  hintHelpers: HintHelpers;
  lockupContractFactory: LockupContractFactory;
  lqtyStaking: LQTYStaking;
  multiTrovegetter: MultiTroveGetter;
  priceFeed: PriceFeed;
<<<<<<< HEAD
  priceFeedTestnet: PriceFeedTestnet;
  sortedCDPs: SortedCDPs;
=======
  sortedTroves: SortedTroves;
>>>>>>> b06c06f2
  stabilityPool: StabilityPool;
}

export const addressesOf = (contracts: LiquityContracts): LiquityContractAddresses => ({
  activePool: contracts.activePool.address,
  borrowerOperations: contracts.borrowerOperations.address,
  troveManager: contracts.troveManager.address,
  lusdToken: contracts.lusdToken.address,
  collSurplusPool: contracts.collSurplusPool.address,
  communityIssuance: contracts.communityIssuance.address,
  defaultPool: contracts.defaultPool.address,
  lqtyToken: contracts.lqtyToken.address,
  hintHelpers: contracts.hintHelpers.address,
  lockupContractFactory: contracts.lockupContractFactory.address,
  lqtyStaking: contracts.lqtyStaking.address,
  multiTrovegetter: contracts.multiTrovegetter.address,
  priceFeed: contracts.priceFeed.address,
<<<<<<< HEAD
  priceFeedTestnet: contracts.priceFeedTestnet.address,
  sortedCDPs: contracts.sortedCDPs.address,
=======
  sortedTroves: contracts.sortedTroves.address,
>>>>>>> b06c06f2
  stabilityPool: contracts.stabilityPool.address
});

const create = <T extends TypedContract<LiquityContract, unknown>>(
  address: string,
  contractInterface: ContractInterface,
  signerOrProvider: Signer | Provider
) => (new LiquityContract(address, contractInterface, signerOrProvider) as unknown) as T;

export const connectToContracts = (
  addresses: LiquityContractAddresses,
  signerOrProvider: Signer | Provider
): LiquityContracts => ({
  activePool: create<ActivePool>(addresses.activePool, activePoolAbi, signerOrProvider),

  borrowerOperations: create<BorrowerOperations>(
    addresses.borrowerOperations,
    borrowerOperationsAbi,
    signerOrProvider
  ),

  troveManager: create<TroveManager>(addresses.troveManager, troveManagerAbi, signerOrProvider),

  lusdToken: create<LUSDToken>(addresses.lusdToken, lusdTokenAbi, signerOrProvider),

  collSurplusPool: create<CollSurplusPool>(
    addresses.collSurplusPool,
    collSurplusPoolAbi,
    signerOrProvider
  ),

  communityIssuance: create<CommunityIssuance>(
    addresses.communityIssuance,
    communityIssuanceAbi,
    signerOrProvider
  ),

  defaultPool: create<DefaultPool>(addresses.defaultPool, defaultPoolAbi, signerOrProvider),

  lqtyToken: create<LQTYToken>(addresses.lqtyToken, lqtyTokenAbi, signerOrProvider),

  hintHelpers: create<HintHelpers>(addresses.hintHelpers, hintHelpersAbi, signerOrProvider),

  lockupContractFactory: create<LockupContractFactory>(
    addresses.lockupContractFactory,
    lockupContractFactoryAbi,
    signerOrProvider
  ),

  lqtyStaking: create<LQTYStaking>(addresses.lqtyStaking, lqtyStakingAbi, signerOrProvider),

  multiTrovegetter: create<MultiTroveGetter>(
    addresses.multiTrovegetter,
    multiTrovegetterAbi,
    signerOrProvider
  ),

  priceFeed: create<PriceFeed>(addresses.priceFeed, priceFeedAbi, signerOrProvider),

<<<<<<< HEAD
  priceFeedTestnet: create<PriceFeedTestnet>(addresses.priceFeedTestnet, priceFeedTestnetAbi, signerOrProvider),

  sortedCDPs: create<SortedCDPs>(addresses.sortedCDPs, sortedCDPsAbi, signerOrProvider),
=======
  sortedTroves: create<SortedTroves>(addresses.sortedTroves, sortedTrovesAbi, signerOrProvider),
>>>>>>> b06c06f2

  stabilityPool: create<StabilityPool>(addresses.stabilityPool, stabilityPoolAbi, signerOrProvider)
});

export type LiquityDeployment = {
  addresses: LiquityContractAddresses;
  version: string;
  deploymentDate: number;
  abiHash: string;
};

export const DEV_CHAIN_ID = 17;

type DevDeployment = {
  dev: LiquityDeployment;
  [DEV_CHAIN_ID]: LiquityDeployment;
};

const devDeployment: DevDeployment | {} =
  dev !== null
    ? {
        dev,
        [DEV_CHAIN_ID]: dev
      }
    : {};

export const deploymentOnNetwork: {
  [network: string]: LiquityDeployment;
  [chainId: number]: LiquityDeployment;
} = {
  goerli,
  kovan,
  rinkeby,
  ropsten,

  3: ropsten,
  4: rinkeby,
  5: goerli,
  42: kovan,

  ...devDeployment
};<|MERGE_RESOLUTION|>--- conflicted
+++ resolved
@@ -23,12 +23,8 @@
 import lqtyStakingAbi from "../abi/LQTYStaking.json";
 import multiTrovegetterAbi from "../abi/MultiTroveGetter.json";
 import priceFeedAbi from "../abi/PriceFeed.json";
-<<<<<<< HEAD
 import priceFeedTestnetAbi from "../abi/PriceFeedTestnet.json";
-import sortedCDPsAbi from "../abi/SortedCDPs.json";
-=======
 import sortedTrovesAbi from "../abi/SortedTroves.json";
->>>>>>> b06c06f2
 import stabilityPoolAbi from "../abi/StabilityPool.json";
 
 import dev from "../deployments/dev.json";
@@ -51,12 +47,8 @@
   LQTYStaking,
   MultiTroveGetter,
   PriceFeed,
-<<<<<<< HEAD
   PriceFeedTestnet,
-  SortedCDPs,
-=======
   SortedTroves,
->>>>>>> b06c06f2
   StabilityPool
 } from "../types";
 
@@ -73,12 +65,8 @@
   lqtyStaking: lqtyStakingAbi,
   multiTrovegetter: multiTrovegetterAbi,
   priceFeed: priceFeedAbi,
-<<<<<<< HEAD
   priceFeedTestnet: priceFeedTestnetAbi,
-  sortedCDPs: sortedCDPsAbi,
-=======
   sortedTroves: sortedTrovesAbi,
->>>>>>> b06c06f2
   stabilityPool: stabilityPoolAbi,
   collSurplusPool: collSurplusPoolAbi
 };
@@ -181,12 +169,8 @@
   lqtyStaking: string;
   multiTrovegetter: string;
   priceFeed: string;
-<<<<<<< HEAD
   priceFeedTestnet: string;
-  sortedCDPs: string;
-=======
   sortedTroves: string;
->>>>>>> b06c06f2
   stabilityPool: string;
 }
 
@@ -206,12 +190,8 @@
   lqtyStaking: LQTYStaking;
   multiTrovegetter: MultiTroveGetter;
   priceFeed: PriceFeed;
-<<<<<<< HEAD
   priceFeedTestnet: PriceFeedTestnet;
-  sortedCDPs: SortedCDPs;
-=======
   sortedTroves: SortedTroves;
->>>>>>> b06c06f2
   stabilityPool: StabilityPool;
 }
 
@@ -229,12 +209,8 @@
   lqtyStaking: contracts.lqtyStaking.address,
   multiTrovegetter: contracts.multiTrovegetter.address,
   priceFeed: contracts.priceFeed.address,
-<<<<<<< HEAD
   priceFeedTestnet: contracts.priceFeedTestnet.address,
-  sortedCDPs: contracts.sortedCDPs.address,
-=======
   sortedTroves: contracts.sortedTroves.address,
->>>>>>> b06c06f2
   stabilityPool: contracts.stabilityPool.address
 });
 
@@ -293,14 +269,10 @@
   ),
 
   priceFeed: create<PriceFeed>(addresses.priceFeed, priceFeedAbi, signerOrProvider),
-
-<<<<<<< HEAD
+  
   priceFeedTestnet: create<PriceFeedTestnet>(addresses.priceFeedTestnet, priceFeedTestnetAbi, signerOrProvider),
 
-  sortedCDPs: create<SortedCDPs>(addresses.sortedCDPs, sortedCDPsAbi, signerOrProvider),
-=======
   sortedTroves: create<SortedTroves>(addresses.sortedTroves, sortedTrovesAbi, signerOrProvider),
->>>>>>> b06c06f2
 
   stabilityPool: create<StabilityPool>(addresses.stabilityPool, stabilityPoolAbi, signerOrProvider)
 });
